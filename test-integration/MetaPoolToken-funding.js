const { expect } = require("chai");
const { artifacts, ethers } = require("hardhat");
const { BigNumber } = ethers;
const timeMachine = require("ganache-time-traveler");
const _ = require("lodash");
const {
  tokenAmountToBigNumber,
  bytes32,
  acquireToken,
  getStablecoinAddress,
  getAggregatorAddress,
} = require("../utils/helpers");
const { WHALE_POOLS } = require("../utils/constants");

const IDetailedERC20 = artifacts.require("IDetailedERC20");

/****************************/
/* set DEBUG log level here */
/****************************/
console.debugging = false;
/****************************/

const NETWORK = "MAINNET";
const SYMBOLS = ["DAI", "USDC", "USDT"];
const TOKEN_ADDRESSES = SYMBOLS.map((symbol) =>
  getStablecoinAddress(symbol, NETWORK)
);
const AGG_ADDRESSES = SYMBOLS.map((symbol) =>
  getAggregatorAddress(`${symbol}-USD`, NETWORK)
);

const DAI_TOKEN = TOKEN_ADDRESSES[0];
const USDC_TOKEN = TOKEN_ADDRESSES[1];
const USDT_TOKEN = TOKEN_ADDRESSES[2];

const daiPoolId = bytes32("daiPool");
const usdcPoolId = bytes32("usdcPool");
const tetherPoolId = bytes32("usdtPool");
const ids = [daiPoolId, usdcPoolId, tetherPoolId];

describe("Contract: MetaPoolToken - funding and withdrawing", () => {
  // to-be-deployed contracts
  let tvlManager;
  let mApt;
  let oracleAdapter;

  // signers
  let deployer;
  let lpAccount;
  let emergencySafe;
  let adminSafe;
  let lpSafe;
  let randomUser;

  // existing Mainnet contracts
  let addressRegistry;

  let daiPool;
  let usdcPool;
  let usdtPool;
  let pools;

  let daiToken;
  let usdcToken;
  let usdtToken;
  let underlyers;

  // use EVM snapshots for test isolation
  let suiteSnapshotId;

  // standard amounts we use in our tests
  const dollars = 100;
  const daiAmount = tokenAmountToBigNumber(dollars, 18);
  const usdcAmount = tokenAmountToBigNumber(dollars, 6);
  const usdtAmount = tokenAmountToBigNumber(dollars, 6);

  before(async () => {
    const snapshot = await timeMachine.takeSnapshot();
    suiteSnapshotId = snapshot["result"];
  });

  after(async () => {
    await timeMachine.revertToSnapshot(suiteSnapshotId);
  });

  // beforeEach(async () => {
  //   const snapshot = await timeMachine.takeSnapshot();
  //   testSnapshotId = snapshot["result"];
  // });

  // afterEach(async () => {
  //   await timeMachine.revertToSnapshot(testSnapshotId);
  // });

  before("Main deployments and upgrades", async () => {
    [
      deployer,
      emergencySafe,
      adminSafe,
      lpSafe,
      randomUser,
    ] = await ethers.getSigners();

    const ProxyAdmin = await ethers.getContractFactory("ProxyAdmin");

    /************************************************/
    /***** Deploy and upgrade Address Registry ******/
    /************************************************/
    const AddressRegistry = await ethers.getContractFactory("AddressRegistry");
    const addressRegistryLogic = await AddressRegistry.deploy();
    const AddressRegistryV2 = await ethers.getContractFactory(
      "AddressRegistryV2"
    );
    const addressRegistryLogicV2 = await AddressRegistryV2.deploy();
    const addressRegistryAdmin = await ProxyAdmin.deploy();

    const ProxyConstructorArg = await ethers.getContractFactory(
      "ProxyConstructorArg"
    );
    const encodedArg = await (await ProxyConstructorArg.deploy()).getEncodedArg(
      addressRegistryAdmin.address
    );
    const TransparentUpgradeableProxy = await ethers.getContractFactory(
      "TransparentUpgradeableProxy"
    );
    const addressRegistryProxy = await TransparentUpgradeableProxy.deploy(
      addressRegistryLogic.address,
      addressRegistryAdmin.address,
      encodedArg
    );

    await addressRegistryAdmin.upgrade(
      addressRegistryProxy.address,
      addressRegistryLogicV2.address
    );

    addressRegistry = await AddressRegistryV2.attach(
      addressRegistryProxy.address
    );
    /* The address registry needs multiple addresses registered
     * to setup the roles for access control in the contract
     * constructors:
     *
     * MetaPoolToken
     * - emergencySafe (emergency role, default admin role)
     * - lpSafe (LP role)
     *
     * PoolTokenV2
     * - emergencySafe (emergency role, default admin role)
     * - adminSafe (admin role)
     * - mApt (contract role)
     *
     * Erc20Allocation
     * - emergencySafe (default admin role)
     * - lpSafe (LP role)
     * - mApt (contract role)
     *
     * TvlManager
     * - emergencySafe (emergency role, default admin role)
     * - lpSafe (LP role)
     *
     * OracleAdapter
     * - emergencySafe (emergency role, default admin role)
     * - adminSafe (admin role)
     * - tvlManager (contract role)
     * - mApt (contract role)
     *
     * Note the order of dependencies: a contract requires contracts
     * above it in the list to be deployed first.   Thus we need
     * to deploy in the order given, starting with the Safes.
     */
    await addressRegistry.registerAddress(
      bytes32("emergencySafe"),
      emergencySafe.address
    );
    await addressRegistry.registerAddress(
      bytes32("adminSafe"),
      adminSafe.address
    );
    await addressRegistry.registerAddress(bytes32("lpSafe"), lpSafe.address);

    /***********************/
    /***** deploy mAPT *****/
    /***********************/
    const MetaPoolToken = await ethers.getContractFactory("TestMetaPoolToken");
    const mAptLogic = await MetaPoolToken.deploy();

    const mAptAdmin = await ProxyAdmin.deploy();

    const MetaPoolTokenProxy = await ethers.getContractFactory(
      "MetaPoolTokenProxy"
    );
    const mAptProxy = await MetaPoolTokenProxy.deploy(
      mAptLogic.address,
      mAptAdmin.address,
      addressRegistry.address
    );

    mApt = await MetaPoolToken.attach(mAptProxy.address).connect(lpSafe);
    await addressRegistry.registerAddress(bytes32("mApt"), mApt.address);

    /*****************************/
    /***** deploy LP Account *****/
    /*****************************/
    const LpAccount = await ethers.getContractFactory("LpAccount");
    const lpAccountLogic = await LpAccount.deploy();

    const lpAccountAdmin = await ProxyAdmin.deploy();

    const lpAccountInitData = LpAccount.interface.encodeFunctionData(
      "initialize(address,address)",
      [lpAccountAdmin.address, addressRegistry.address]
    );

    const lpAccountProxy = await TransparentUpgradeableProxy.deploy(
      lpAccountLogic.address,
      lpAccountAdmin.address,
      lpAccountInitData
    );

    lpAccount = await LpAccount.attach(lpAccountProxy.address);
    await addressRegistry.registerAddress(
      bytes32("lpAccount"),
      lpAccount.address
    );

    /***********************************/
    /* deploy pools and upgrade to V2 */
    /***********************************/
    const PoolToken = await ethers.getContractFactory("PoolToken");
    const poolLogic = await PoolToken.deploy();

    const PoolTokenV2 = await ethers.getContractFactory("PoolTokenV2");
    const poolLogicV2 = await PoolTokenV2.deploy();

    const poolAdmin = await ProxyAdmin.deploy();
    const PoolTokenProxy = await ethers.getContractFactory("PoolTokenProxy");

    const poolTokenV2InitData = PoolTokenV2.interface.encodeFunctionData(
      "initializeUpgrade(address)",
      [addressRegistry.address]
    );

    pools = [];
    for (const [symbol, tokenAddress, aggAddress] of _.zip(
      SYMBOLS,
      TOKEN_ADDRESSES,
      AGG_ADDRESSES
    )) {
      const poolProxy = await PoolTokenProxy.deploy(
        poolLogic.address,
        poolAdmin.address,
        tokenAddress,
        aggAddress
      );

      await poolAdmin.upgradeAndCall(
        poolProxy.address,
        poolLogicV2.address,
        poolTokenV2InitData
      );
      const pool = await PoolTokenV2.attach(poolProxy.address);

      const poolId = bytes32(symbol.toLowerCase() + "Pool");
      await addressRegistry.registerAddress(poolId, pool.address);

      pools.push(pool);
    }
    daiPool = pools[0];
    usdcPool = pools[1];
    usdtPool = pools[2];

    /******************************/
    /***** deploy TVL Manager *****/
    /******************************/
    const Erc20Allocation = await ethers.getContractFactory("Erc20Allocation");
    const erc20Allocation = await Erc20Allocation.deploy(
      addressRegistry.address
    );
    const TvlManager = await ethers.getContractFactory("TestTvlManager");
    tvlManager = await TvlManager.deploy(addressRegistry.address);

    await addressRegistry.registerAddress(
      bytes32("tvlManager"),
      tvlManager.address
    );

    /*********************************/
    /***** deploy Oracle Adapter *****/
    /*********************************/

    const tvlAggAddress = getAggregatorAddress("TVL", NETWORK);

    const OracleAdapter = await ethers.getContractFactory("OracleAdapter");
    oracleAdapter = await OracleAdapter.deploy(
      addressRegistry.address,
      tvlAggAddress,
      TOKEN_ADDRESSES,
      AGG_ADDRESSES,
      86400,
      270
    );
    await oracleAdapter.deployed();

    await addressRegistry.registerAddress(
      bytes32("oracleAdapter"),
      oracleAdapter.address
    );

    // set default TVL for tests to zero
    await oracleAdapter.connect(emergencySafe).emergencySetTvl(0, 100);

    // registering ERC20 allocation must happen now, since the
    // TVL Manager will attempt to lock the Oracle Adapter.
    await tvlManager
      .connect(adminSafe)
      .registerAssetAllocation(erc20Allocation.address);
    await oracleAdapter.connect(emergencySafe).emergencyUnlock();
  });

  before("Attach to Mainnet stablecoin contracts", async () => {
    daiToken = await ethers.getContractAt("IDetailedERC20", DAI_TOKEN);
    usdcToken = await ethers.getContractAt("IDetailedERC20", USDC_TOKEN);
    usdtToken = await ethers.getContractAt("IDetailedERC20", USDT_TOKEN);
    underlyers = [daiToken, usdcToken, usdtToken];
  });

  before("Fund accounts with stables", async () => {
    // fund deployer with stablecoins
    await acquireToken(
      WHALE_POOLS["DAI"],
      deployer,
      daiToken,
      "1000000",
      deployer
    );
    await acquireToken(
      WHALE_POOLS["USDC"],
      deployer,
      usdcToken,
      "1000000",
      deployer
    );
    await acquireToken(
      WHALE_POOLS["USDT"],
      deployer,
      usdtToken,
      "1000000",
      deployer
    );
  });

  async function getMintAmount(pool, underlyerAmount) {
    const tokenPrice = await pool.getUnderlyerPrice();
    const underlyer = await pool.underlyer();
    const erc20 = await ethers.getContractAt(IDetailedERC20.abi, underlyer);
    const decimals = await erc20.decimals();
    const mintAmount = await mApt.testCalculateDelta(
      underlyerAmount,
      tokenPrice,
      decimals
    );
    return mintAmount;
  }

  describe("Permissions and input validation", () => {
    let subSuiteSnapshotId;
    let testSnapshotId;

    beforeEach(async () => {
      const snapshot = await timeMachine.takeSnapshot();
      testSnapshotId = snapshot["result"];
    });

    afterEach(async () => {
      await timeMachine.revertToSnapshot(testSnapshotId);
    });

    before(async () => {
      const snapshot = await timeMachine.takeSnapshot();
      subSuiteSnapshotId = snapshot["result"];
    });

    after(async () => {
      await timeMachine.revertToSnapshot(subSuiteSnapshotId);
    });

<<<<<<< HEAD
  describe("_fundLpAccount", () => {
    it("Revert on missing LP Safe address", async () => {
      await addressRegistry.deleteAddress(bytes32("lpAccount"));
      await expect(mApt.testFundLpAccount([], [])).to.be.revertedWith(
        "Missing address"
      );
    });

    it("Skip on zero amount", async () => {
      const mAptSupply = await mApt.totalSupply();
      const poolBalance = await usdcToken.balanceOf(usdcPool.address);

      await mApt.testFundLpAccount([usdcPool.address], [0]);
=======
    describe("fundLpAccount", () => {
      it("Unpermissioned cannot call", async () => {
        await expect(
          mApt.connect(randomUser).fundLpAccount([])
        ).to.be.revertedWith("NOT_LP_ROLE");
      });

      it("LP role can call", async () => {
        await expect(mApt.connect(lpSafe).fundLpAccount([])).to.not.be.reverted;
      });

      it("Revert on unregistered pool", async () => {
        await expect(
          mApt
            .connect(lpSafe)
            .fundLpAccount([daiPoolId, bytes32("invalidPool"), tetherPoolId])
        ).to.be.revertedWith("Missing address");
      });
    });

    describe("withdrawFromLpAccount", () => {
      it("Unpermissioned cannot call", async () => {
        await expect(
          mApt.connect(randomUser).withdrawFromLpAccount([])
        ).to.be.revertedWith("NOT_LP_ROLE");
      });

      it("LP role can call", async () => {
        await expect(mApt.connect(lpSafe).withdrawFromLpAccount([])).to.not.be
          .reverted;
      });

      it("Revert on unregistered pool", async () => {
        await expect(
          mApt
            .connect(lpSafe)
            .withdrawFromLpAccount([
              daiPoolId,
              bytes32("invalidPool"),
              tetherPoolId,
            ])
        ).to.be.revertedWith("Missing address");
      });
    });

    describe("emergencyFundLpAccount", () => {
      it("Unpermissioned cannot call", async () => {
        await expect(
          mApt.connect(randomUser).emergencyFundLpAccount([], [])
        ).to.be.revertedWith("NOT_EMERGENCY_ROLE");
      });

      it("Emergency role can call", async () => {
        await expect(mApt.connect(emergencySafe).emergencyFundLpAccount([], []))
          .to.not.be.reverted;
      });
    });

    describe("emergencyWithdrawFromLpAccount", () => {
      it("Unpermissioned cannot call", async () => {
        await expect(
          mApt.connect(randomUser).emergencyWithdrawFromLpAccount([], [])
        ).to.be.revertedWith("NOT_EMERGENCY_ROLE");
      });

      it("Emergency role can call", async () => {
        await expect(
          mApt.connect(emergencySafe).emergencyWithdrawFromLpAccount([], [])
        ).to.not.be.reverted;
      });
    });
  });

  describe("Balances and minting", () => {
    let subSuiteSnapshotId;
    let testSnapshotId;
>>>>>>> a1744329

    beforeEach(async () => {
      const snapshot = await timeMachine.takeSnapshot();
      testSnapshotId = snapshot["result"];
    });

    afterEach(async () => {
      await timeMachine.revertToSnapshot(testSnapshotId);
    });

    before(async () => {
      const snapshot = await timeMachine.takeSnapshot();
      subSuiteSnapshotId = snapshot["result"];
    });

    after(async () => {
      await timeMachine.revertToSnapshot(subSuiteSnapshotId);
    });

    before("Fund pools with stables", async () => {
      // fund each APY pool with corresponding stablecoin
      await acquireToken(
        WHALE_POOLS["DAI"],
        daiPool,
        daiToken,
        "5000000",
        deployer
      );
      await acquireToken(
        WHALE_POOLS["USDC"],
        usdcPool,
        usdcToken,
        "5000000",
        deployer
      );
      await acquireToken(
        WHALE_POOLS["USDT"],
        usdtPool,
        usdtToken,
        "5000000",
        deployer
      );
    });

    describe("_fundLpAccount", () => {
      it("Revert on missing LP Safe address", async () => {
        await addressRegistry.deleteAddress(bytes32("lpAccount"));
        await expect(mApt.testFundLpAccount([], [])).to.be.revertedWith(
          "Missing address"
        );
      });

      it("Skip on zero amount", async () => {
        const mAptSupply = await mApt.totalSupply();
        const poolBalance = await usdcToken.balanceOf(usdcPool.address);

        await mApt.testFundLpAccount([usdcPool.address], [0]);

        // should be no mAPT minted and no change in pool's USDC balance
        expect(await mApt.totalSupply()).to.equal(mAptSupply);
        expect(await usdcToken.balanceOf(usdcPool.address)).to.equal(
          poolBalance
        );
      });

      it("First funding updates balances and registers asset allocations (single pool)", async () => {
        // pre-conditions
        expect(await daiToken.balanceOf(lpAccount.address)).to.equal(0);
        expect(await mApt.totalSupply()).to.equal(0);

        /***********************************************/
        /* Test all balances are updated appropriately */
        /***********************************************/
        const daiPoolBalance = await daiToken.balanceOf(daiPool.address);

        const daiPoolMintAmount = await getMintAmount(daiPool, daiAmount);

        await mApt.testFundLpAccount([daiPool.address], [daiAmount]);

        const strategyDaiBalance = await daiToken.balanceOf(lpAccount.address);

        // Check underlyer amounts transferred correctly
        expect(strategyDaiBalance).to.equal(daiAmount);

        expect(await daiToken.balanceOf(daiPool.address)).to.equal(
          daiPoolBalance.sub(daiAmount)
        );

        // Check proper mAPT amounts minted
        expect(await mApt.balanceOf(daiPool.address)).to.equal(
          daiPoolMintAmount
        );

        /*************************************************************/
        /* Check pool manager registered asset allocations correctly */
        /*************************************************************/

        const erc20AllocationAddress = await tvlManager.getAssetAllocation(
          "erc20Allocation"
        );
        const expectedDaiId = await tvlManager.testEncodeAssetAllocationId(
          erc20AllocationAddress,
          0
        );
        const registeredIds = await tvlManager.getAssetAllocationIds();
        expect(registeredIds.length).to.equal(1);
        expect(registeredIds[0]).to.equal(expectedDaiId);

        const registeredDaiSymbol = await tvlManager.symbolOf(registeredIds[0]);
        expect(registeredDaiSymbol).to.equal("DAI");

        const registeredDaiDecimals = await tvlManager.decimalsOf(
          registeredIds[0]
        );
        expect(registeredDaiDecimals).to.equal(18);

        const registeredStratDaiBal = await tvlManager.balanceOf(
          registeredIds[0]
        );
        expect(registeredStratDaiBal).equal(strategyDaiBalance);
      });

      it("First funding updates balances and registers asset allocations (multiple pools)", async () => {
        // pre-conditions
        expect(await daiToken.balanceOf(lpAccount.address)).to.equal(0);
        expect(await usdcToken.balanceOf(lpAccount.address)).to.equal(0);
        expect(await usdtToken.balanceOf(lpAccount.address)).to.equal(0);
        expect(await mApt.totalSupply()).to.equal(0);

        /***********************************************/
        /* Test all balances are updated appropriately */
        /***********************************************/
        const daiPoolBalance = await daiToken.balanceOf(daiPool.address);
        const usdcPoolBalance = await usdcToken.balanceOf(usdcPool.address);
        const usdtPoolBalance = await usdtToken.balanceOf(usdtPool.address);

        const daiPoolMintAmount = await getMintAmount(daiPool, daiAmount);
        const usdcPoolMintAmount = await getMintAmount(usdcPool, usdcAmount);
        const usdtPoolMintAmount = await getMintAmount(usdtPool, usdtAmount);

        await mApt.testFundLpAccount(
          [daiPool.address, usdcPool.address, usdtPool.address],
          [daiAmount, usdcAmount, usdtAmount]
        );

        const strategyDaiBalance = await daiToken.balanceOf(lpAccount.address);
        const strategyUsdcBalance = await usdcToken.balanceOf(
          lpAccount.address
        );
        const strategyUsdtBalance = await usdtToken.balanceOf(
          lpAccount.address
        );

        // Check underlyer amounts transferred correctly
        expect(strategyDaiBalance).to.equal(daiAmount);
        expect(strategyUsdcBalance).to.equal(usdcAmount);
        expect(strategyUsdtBalance).to.equal(usdtAmount);

        expect(await daiToken.balanceOf(daiPool.address)).to.equal(
          daiPoolBalance.sub(daiAmount)
        );
        expect(await usdcToken.balanceOf(usdcPool.address)).to.equal(
          usdcPoolBalance.sub(usdcAmount)
        );
        expect(await usdtToken.balanceOf(usdtPool.address)).to.equal(
          usdtPoolBalance.sub(usdtAmount)
        );

        // Check proper mAPT amounts minted
        expect(await mApt.balanceOf(daiPool.address)).to.equal(
          daiPoolMintAmount
        );
        expect(await mApt.balanceOf(usdcPool.address)).to.equal(
          usdcPoolMintAmount
        );
        expect(await mApt.balanceOf(usdtPool.address)).to.equal(
          usdtPoolMintAmount
        );

        /*************************************************************/
        /* Check pool manager registered asset allocations correctly */
        /*************************************************************/

        const erc20AllocationAddress = await tvlManager.getAssetAllocation(
          "erc20Allocation"
        );
        const expectedDaiId = await tvlManager.testEncodeAssetAllocationId(
          erc20AllocationAddress,
          0
        );
        const expectedUsdcId = await tvlManager.testEncodeAssetAllocationId(
          erc20AllocationAddress,
          1
        );
        const expectedUsdtId = await tvlManager.testEncodeAssetAllocationId(
          erc20AllocationAddress,
          2
        );
        const registeredIds = await tvlManager.getAssetAllocationIds();
        expect(registeredIds.length).to.equal(3);
        expect(registeredIds[0]).to.equal(expectedDaiId);
        expect(registeredIds[1]).to.equal(expectedUsdcId);
        expect(registeredIds[2]).to.equal(expectedUsdtId);

        const registeredDaiSymbol = await tvlManager.symbolOf(registeredIds[0]);
        const registeredUsdcSymbol = await tvlManager.symbolOf(
          registeredIds[1]
        );
        const registeredUsdtSymbol = await tvlManager.symbolOf(
          registeredIds[2]
        );
        expect(registeredDaiSymbol).to.equal("DAI");
        expect(registeredUsdcSymbol).to.equal("USDC");
        expect(registeredUsdtSymbol).to.equal("USDT");

        const registeredDaiDecimals = await tvlManager.decimalsOf(
          registeredIds[0]
        );
        const registeredUsdcDecimals = await tvlManager.decimalsOf(
          registeredIds[1]
        );
        const registeredUsdtDecimals = await tvlManager.decimalsOf(
          registeredIds[2]
        );
        expect(registeredDaiDecimals).to.equal(18);
        expect(registeredUsdcDecimals).to.equal(6);
        expect(registeredUsdtDecimals).to.equal(6);

        const registeredStratDaiBal = await tvlManager.balanceOf(
          registeredIds[0]
        );
        const registeredStratUsdcBal = await tvlManager.balanceOf(
          registeredIds[1]
        );
        const registeredStratUsdtBal = await tvlManager.balanceOf(
          registeredIds[2]
        );
        expect(registeredStratDaiBal).equal(strategyDaiBalance);
        expect(registeredStratUsdcBal).equal(strategyUsdcBalance);
        expect(registeredStratUsdtBal).equal(strategyUsdtBalance);
      });

      it("Second funding updates balances (single pool)", async () => {
        // pre-conditions
        await mApt.testFundLpAccount([daiPool.address], [daiAmount]);
        expect(await daiToken.balanceOf(lpAccount.address)).to.be.gt(0);
        expect(await mApt.totalSupply()).to.be.gt(0);

        // adjust the TVL appropriately, as there is no Chainlink to update it
        await oracleAdapter.connect(emergencySafe).emergencyUnlock(); // needed to get value
        const tvl = await daiPool.getValueFromUnderlyerAmount(daiAmount);
        await oracleAdapter.connect(emergencySafe).emergencySetTvl(tvl, 100);

        /***********************************************/
        /* Test all balances are updated appropriately */
        /***********************************************/
        const prevPoolBalance = await daiToken.balanceOf(daiPool.address);
        const prevStrategyBalance = await daiToken.balanceOf(lpAccount.address);
        const prevMaptBalance = await mApt.balanceOf(daiPool.address);

        const transferAmount = daiAmount.mul(3);
        const mintAmount = await getMintAmount(daiPool, transferAmount);

        await mApt.testFundLpAccount([daiPool.address], [transferAmount]);

        const newPoolBalance = await daiToken.balanceOf(daiPool.address);
        const newStrategyBalance = await daiToken.balanceOf(lpAccount.address);
        const newMaptBalance = await mApt.balanceOf(daiPool.address);

        // Check underlyer amounts transferred correctly
        expect(prevPoolBalance.sub(newPoolBalance)).to.equal(transferAmount);
        expect(newStrategyBalance.sub(prevStrategyBalance)).to.equal(
          transferAmount
        );

        // Check proper mAPT amounts minted
        expect(newMaptBalance.sub(prevMaptBalance)).to.equal(mintAmount);
      });

      it("Second funding updates balances (multiple pools)", async () => {
        // pre-conditions
        await mApt.testFundLpAccount(
          [daiPool.address, usdcPool.address, usdtPool.address],
          [daiAmount, usdcAmount, usdtAmount]
        );
        expect(await daiToken.balanceOf(lpAccount.address)).to.be.gt(0);
        expect(await usdcToken.balanceOf(lpAccount.address)).to.be.gt(0);
        expect(await usdtToken.balanceOf(lpAccount.address)).to.be.gt(0);
        expect(await mApt.totalSupply()).to.be.gt(0);

        // adjust the TVL appropriately, as there is no Chainlink to update it
        await oracleAdapter.connect(emergencySafe).emergencyUnlock(); // needed to get value
        const daiValue = await daiPool.getValueFromUnderlyerAmount(daiAmount);
        const usdcValue = await usdcPool.getValueFromUnderlyerAmount(
          usdcAmount
        );
        const usdtValue = await usdtPool.getValueFromUnderlyerAmount(
          usdtAmount
        );
        const tvl = daiValue.add(usdcValue).add(usdtValue);
        await oracleAdapter.connect(emergencySafe).emergencySetTvl(tvl, 100);

        /***********************************************/
        /* Test all balances are updated appropriately */
        /***********************************************/
        // DAI
        const prevDaiPoolBalance = await daiToken.balanceOf(daiPool.address);
        const prevSafeDaiBalance = await daiToken.balanceOf(lpAccount.address);
        const prevDaiPoolMaptBalance = await mApt.balanceOf(daiPool.address);
        // USDC
        const prevUsdcPoolBalance = await usdcToken.balanceOf(usdcPool.address);
        const prevSafeUsdcBalance = await usdcToken.balanceOf(
          lpAccount.address
        );
        const prevUsdcPoolMaptBalance = await mApt.balanceOf(usdcPool.address);
        // Tether
        const prevUsdtPoolBalance = await usdtToken.balanceOf(usdtPool.address);
        const prevSafeUsdtBalance = await usdtToken.balanceOf(
          lpAccount.address
        );
        const prevUsdtPoolMaptBalance = await mApt.balanceOf(usdtPool.address);

        const daiTransferAmount = daiAmount.mul(3);
        const usdcTransferAmount = usdcAmount.mul(2).div(3);
        const usdtTransferAmount = usdtAmount.div(2);

        const daiPoolMintAmount = await getMintAmount(
          daiPool,
          daiTransferAmount
        );
        const usdcPoolMintAmount = await getMintAmount(
          usdcPool,
          usdcTransferAmount
        );
        const usdtPoolMintAmount = await getMintAmount(
          usdtPool,
          usdtTransferAmount
        );

        await mApt.testFundLpAccount(
          [daiPool.address, usdcPool.address, usdtPool.address],
          [daiTransferAmount, usdcTransferAmount, usdtTransferAmount]
        );

        const newDaiPoolBalance = await daiToken.balanceOf(daiPool.address);
        const newSafeDaiBalance = await daiToken.balanceOf(lpAccount.address);
        const newDaiPoolMaptBalance = await mApt.balanceOf(daiPool.address);

        const newUsdcPoolBalance = await usdcToken.balanceOf(usdcPool.address);
        const newSafeUsdcBalance = await usdcToken.balanceOf(lpAccount.address);
        const newUsdcPoolMaptBalance = await mApt.balanceOf(usdcPool.address);

        const newUsdtPoolBalance = await usdtToken.balanceOf(usdtPool.address);
        const newSafeUsdtBalance = await usdtToken.balanceOf(lpAccount.address);
        const newUsdtPoolMaptBalance = await mApt.balanceOf(usdtPool.address);

        // Check underlyer amounts transferred correctly
        expect(prevDaiPoolBalance.sub(newDaiPoolBalance)).to.equal(
          daiTransferAmount
        );
        expect(newSafeDaiBalance.sub(prevSafeDaiBalance)).to.equal(
          daiTransferAmount
        );
        expect(prevUsdcPoolBalance.sub(newUsdcPoolBalance)).to.equal(
          usdcTransferAmount
        );
        expect(newSafeUsdcBalance.sub(prevSafeUsdcBalance)).to.equal(
          usdcTransferAmount
        );
        expect(prevUsdtPoolBalance.sub(newUsdtPoolBalance)).to.equal(
          usdtTransferAmount
        );
        expect(newSafeUsdtBalance.sub(prevSafeUsdtBalance)).to.equal(
          usdtTransferAmount
        );

        // Check proper mAPT amounts minted
        expect(newDaiPoolMaptBalance.sub(prevDaiPoolMaptBalance)).to.equal(
          daiPoolMintAmount
        );
        expect(newUsdcPoolMaptBalance.sub(prevUsdcPoolMaptBalance)).to.equal(
          usdcPoolMintAmount
        );
        expect(newUsdtPoolMaptBalance.sub(prevUsdtPoolMaptBalance)).to.equal(
          usdtPoolMintAmount
        );
      });
    });

    describe("_withdrawFromLpAccount", () => {
      it("Withdrawal updates balances correctly (single pool)", async () => {
        const transferAmount = tokenAmountToBigNumber("10", 18);
        await mApt.testFundLpAccount([daiPool.address], [transferAmount]);

        // adjust the TVL appropriately, as there is no Chainlink to update it
        await oracleAdapter.connect(emergencySafe).emergencyUnlock(); // needed to get value
        const tvl = await daiPool.getValueFromUnderlyerAmount(transferAmount);
        await oracleAdapter.connect(emergencySafe).emergencySetTvl(tvl, 100);

        const prevSafeBalance = await daiToken.balanceOf(lpAccount.address);
        const prevPoolBalance = await daiToken.balanceOf(daiPool.address);
        const prevMaptBalance = await mApt.balanceOf(daiPool.address);

        const burnAmount = await getMintAmount(daiPool, transferAmount);

        await mApt.testWithdrawFromLpAccount(
          [daiPool.address],
          [transferAmount]
        );

        const newSafeBalance = await daiToken.balanceOf(lpAccount.address);
        const newPoolBalance = await daiToken.balanceOf(daiPool.address);
        expect(prevSafeBalance.sub(newSafeBalance)).to.equal(transferAmount);
        expect(newPoolBalance.sub(prevPoolBalance)).to.equal(transferAmount);

        const allowedDeviation = 2;

        const newMaptBalance = await mApt.balanceOf(daiPool.address);
        const expectedMaptBalance = prevMaptBalance.sub(burnAmount);
        expect(newMaptBalance.sub(expectedMaptBalance).abs()).lt(
          allowedDeviation
        );
      });

      it("Withdrawal updates balances correctly (multiple pools)", async () => {
        const daiTransferAmount = tokenAmountToBigNumber("10", 18);
        const usdcTransferAmount = tokenAmountToBigNumber("25", 6);
        const usdtTransferAmount = tokenAmountToBigNumber("8", 6);
        await mApt.testFundLpAccount(
          [daiPool.address, usdcPool.address, usdtPool.address],
          [daiTransferAmount, usdcTransferAmount, usdtTransferAmount]
        );

        // adjust the TVL appropriately, as there is no Chainlink to update it
        await oracleAdapter.connect(emergencySafe).emergencyUnlock(); // needed to get value
        const daiValue = await daiPool.getValueFromUnderlyerAmount(
          daiTransferAmount
        );
        const usdcValue = await usdcPool.getValueFromUnderlyerAmount(
          usdcTransferAmount
        );
        const usdtValue = await usdtPool.getValueFromUnderlyerAmount(
          usdtTransferAmount
        );
        const tvl = daiValue.add(usdcValue).add(usdtValue);
        await oracleAdapter.connect(emergencySafe).emergencySetTvl(tvl, 100);

        // DAI
        const prevSafeDaiBalance = await daiToken.balanceOf(lpAccount.address);
        const prevDaiPoolBalance = await daiToken.balanceOf(daiPool.address);
        const prevDaiMaptBalance = await mApt.balanceOf(daiPool.address);
        // USDC
        const prevSafeUsdcBalance = await usdcToken.balanceOf(
          lpAccount.address
        );
        const prevUsdcPoolBalance = await usdcToken.balanceOf(usdcPool.address);
        const prevUsdcMaptBalance = await mApt.balanceOf(usdcPool.address);
        // USDT
        const prevSafeUsdtBalance = await usdtToken.balanceOf(
          lpAccount.address
        );
        const prevUsdtPoolBalance = await usdtToken.balanceOf(usdtPool.address);
        const prevUsdtMaptBalance = await mApt.balanceOf(usdtPool.address);

        const daiPoolBurnAmount = await getMintAmount(
          daiPool,
          daiTransferAmount
        );
        const usdcPoolBurnAmount = await getMintAmount(
          usdcPool,
          usdcTransferAmount
        );
        const usdtPoolBurnAmount = await getMintAmount(
          usdtPool,
          usdtTransferAmount
        );

        await mApt.testWithdrawFromLpAccount(
          [daiPool.address, usdcPool.address, usdtPool.address],
          [daiTransferAmount, usdcTransferAmount, usdtTransferAmount]
        );

        /****************************/
        /* check underlyer balances */
        /****************************/

        // DAI
        const newSafeDaiBalance = await daiToken.balanceOf(lpAccount.address);
        const newDaiPoolBalance = await daiToken.balanceOf(daiPool.address);
        expect(prevSafeDaiBalance.sub(newSafeDaiBalance)).to.equal(
          daiTransferAmount
        );
        expect(newDaiPoolBalance.sub(prevDaiPoolBalance)).to.equal(
          daiTransferAmount
        );
        // USDC
        const newSafeUsdcBalance = await usdcToken.balanceOf(lpAccount.address);
        const newUsdcPoolBalance = await usdcToken.balanceOf(usdcPool.address);
        expect(prevSafeUsdcBalance.sub(newSafeUsdcBalance)).to.equal(
          usdcTransferAmount
        );
        expect(newUsdcPoolBalance.sub(prevUsdcPoolBalance)).to.equal(
          usdcTransferAmount
        );
        // USDT
        const newSafeUsdtBalance = await daiToken.balanceOf(lpAccount.address);
        const newUsdtPoolBalance = await usdtToken.balanceOf(usdtPool.address);
        expect(prevSafeUsdtBalance.sub(newSafeUsdtBalance)).to.equal(
          usdtTransferAmount
        );
        expect(newUsdtPoolBalance.sub(prevUsdtPoolBalance)).to.equal(
          usdtTransferAmount
        );

        /***********************/
        /* check mAPT balances */
        /***********************/

        const allowedDeviation = 2;
        // DAI
        const newDaiMaptBalance = await mApt.balanceOf(daiPool.address);
        const expectedDaiMaptBalance = prevDaiMaptBalance.sub(
          daiPoolBurnAmount
        );
        expect(newDaiMaptBalance.sub(expectedDaiMaptBalance).abs()).lt(
          allowedDeviation
        );
        // USDC
        const newUsdcMaptBalance = await mApt.balanceOf(usdcPool.address);
        const expectedUsdcMaptBalance = prevUsdcMaptBalance.sub(
          usdcPoolBurnAmount
        );
        expect(newUsdcMaptBalance.sub(expectedUsdcMaptBalance).abs()).lt(
          allowedDeviation
        );
        // USDT
        const newUsdtMaptBalance = await mApt.balanceOf(usdtPool.address);
        const expectedUsdtMaptBalance = prevUsdtMaptBalance.sub(
          usdtPoolBurnAmount
        );
        expect(newUsdtMaptBalance.sub(expectedUsdtMaptBalance).abs()).lt(
          allowedDeviation
        );
      });

      it("Full withdrawal reverts if TVL not updated", async () => {
        let totalTransferred = tokenAmountToBigNumber(0, 18);
        let transferAmount = daiAmount.div(2);
        await mApt.testFundLpAccount([daiPool.address], [transferAmount]);
        totalTransferred = totalTransferred.add(transferAmount);

        // adjust the tvl appropriately, as there is no chainlink to update it
        await oracleAdapter.connect(emergencySafe).emergencyUnlock(); // needed to get value
        let tvl = await daiPool.getValueFromUnderlyerAmount(transferAmount);
        await oracleAdapter.connect(emergencySafe).emergencySetTvl(tvl, 100);

        transferAmount = daiAmount.div(3);
        await mApt.testFundLpAccount([daiPool.address], [transferAmount]);
        await oracleAdapter.connect(emergencySafe).emergencyUnlock();
        totalTransferred = totalTransferred.add(transferAmount);

        await expect(
          mApt.testWithdrawFromLpAccount([daiPool.address], [totalTransferred])
        ).to.be.revertedWith("ERC20: burn amount exceeds balance");
      });

      it("Full withdrawal works if TVL updated", async () => {
        expect(await mApt.balanceOf(daiPool.address)).to.equal(0);
        const poolBalance = await daiToken.balanceOf(daiPool.address);

        let totalTransferred = tokenAmountToBigNumber(0, 18);
        let transferAmount = daiAmount.div(2);
        await mApt.testFundLpAccount([daiPool.address], [transferAmount]);
        totalTransferred = totalTransferred.add(transferAmount);

        // adjust the tvl appropriately, as there is no chainlink to update it
        await oracleAdapter.connect(emergencySafe).emergencyUnlock(); // needed to get value
        let tvl = await daiPool.getValueFromUnderlyerAmount(totalTransferred);
        await oracleAdapter.connect(emergencySafe).emergencySetTvl(tvl, 100);

        transferAmount = daiAmount.div(3);
        await mApt.testFundLpAccount([daiPool.address], [transferAmount]);
        await oracleAdapter.connect(emergencySafe).emergencyUnlock();
        totalTransferred = totalTransferred.add(transferAmount);

        // adjust the tvl appropriately, as there is no chainlink to update it
        await oracleAdapter.connect(emergencySafe).emergencyUnlock(); // needed to get value
        tvl = await daiPool.getValueFromUnderlyerAmount(totalTransferred);
        await oracleAdapter.connect(emergencySafe).emergencySetTvl(tvl, 100);

        await mApt.testWithdrawFromLpAccount(
          [daiPool.address],
          [totalTransferred]
        );

        expect(await mApt.balanceOf(daiPool.address)).to.equal(0);
        expect(await daiToken.balanceOf(daiPool.address)).to.equal(poolBalance);
      });
    });
  });

  describe("Funding scenarios", () => {
    // CAUTION: some of the scenarios here rely on the "it" steps
    // proceeding in sequence, using previous state.
    //
    // So we only revert to snapshot at the this level and leave
    // it up to each "describe" below to revert or not at the
    // individual test level.
    let subSuiteSnapshotId;

    before(async () => {
      const snapshot = await timeMachine.takeSnapshot();
      subSuiteSnapshotId = snapshot["result"];
    });

    after(async () => {
      await timeMachine.revertToSnapshot(subSuiteSnapshotId);
    });

    /*
     * @param pool
     * @param underlyerAmount amount being transferred to LP Account.
     * Uses the same sign convention as `pool.getReserveTopUpValue`.
     */
    async function updateTvlAfterTransfer(pool, underlyerAmount) {
      underlyerAmount = underlyerAmount.mul(-1);
      await oracleAdapter.connect(emergencySafe).emergencyUnlock();

      const underlyerPrice = await pool.getUnderlyerPrice();
      const underlyerAddress = await pool.underlyer();

      const underlyer = await ethers.getContractAt(
        "IDetailedERC20",
        underlyerAddress
      );
      const decimals = await underlyer.decimals();

      const underlyerUsdValue = convertToUsdValue(
        underlyerAmount,
        underlyerPrice,
        decimals
      );

      await updateTvl(underlyerUsdValue);
    }

    function convertToUsdValue(tokenWeiAmount, tokenUsdPrice, decimals) {
      return tokenWeiAmount
        .mul(tokenUsdPrice)
        .div(BigNumber.from(10).pow(decimals));
    }

    async function updateTvl(usdValue) {
      const newTvl = (await oracleAdapter.getTvl()).add(usdValue);
      await oracleAdapter.connect(emergencySafe).emergencySetTvl(newTvl, 50);
    }

    describe("Initial funding of LP Account", () => {
      let testSnapshotId;

      beforeEach(async () => {
        const snapshot = await timeMachine.takeSnapshot();
        testSnapshotId = snapshot["result"];
      });

      afterEach(async () => {
        await timeMachine.revertToSnapshot(testSnapshotId);
      });

      beforeEach("Deposit into pools", async () => {
        for (const [pool, underlyer] of _.zip(pools, underlyers)) {
          const depositAmount = tokenAmountToBigNumber(
            "105",
            await underlyer.decimals()
          );
          await underlyer.approve(pool.address, depositAmount);
          await pool.addLiquidity(depositAmount);

          expect(await underlyer.balanceOf(pool.address)).to.equal(
            depositAmount
          );
          expect(await underlyer.balanceOf(lpAccount.address)).to.be.zero;
        }
      });

      it("Remaining pool balance should be reserve percentage (one pool)", async () => {
        const oldPoolBalance = await usdcToken.balanceOf(usdcPool.address);

        await mApt.fundLpAccount([usdcPoolId]);

        const lpAccountBalance = await usdcToken.balanceOf(lpAccount.address);
        const newPoolBalance = await usdcToken.balanceOf(usdcPool.address);
        const reservePercentage = await usdcPool.reservePercentage();

        const expectedAmount = lpAccountBalance.mul(reservePercentage).div(100);
        expect(newPoolBalance).to.equal(expectedAmount);

        expect(newPoolBalance.add(lpAccountBalance)).to.equal(oldPoolBalance);
      });

      it("Remaining pool balance should be reserve percentage (multiple pools)", async () => {
        const oldDaiPoolBalance = await daiToken.balanceOf(daiPool.address);
        const oldUsdcPoolBalance = await usdcToken.balanceOf(usdcPool.address);
        const oldTetherPoolBalance = await usdtToken.balanceOf(
          usdtPool.address
        );

        await mApt.fundLpAccount([daiPoolId, usdcPoolId, tetherPoolId]);

        const newDaiPoolBalance = await daiToken.balanceOf(daiPool.address);
        const newUsdcPoolBalance = await usdcToken.balanceOf(usdcPool.address);
        const newTetherPoolBalance = await usdtToken.balanceOf(
          usdtPool.address
        );
        const reservePercentage = await usdcPool.reservePercentage();

        let expectedAmount = (await daiToken.balanceOf(lpAccount.address))
          .mul(reservePercentage)
          .div(100);
        expect(newDaiPoolBalance).to.equal(expectedAmount);

        expectedAmount = (await usdcToken.balanceOf(lpAccount.address))
          .mul(reservePercentage)
          .div(100);
        expect(newUsdcPoolBalance).to.equal(expectedAmount);

        expectedAmount = (await usdtToken.balanceOf(lpAccount.address))
          .mul(reservePercentage)
          .div(100);
        expect(newTetherPoolBalance).to.equal(expectedAmount);

        let totalBalance = (await daiToken.balanceOf(lpAccount.address)).add(
          newDaiPoolBalance
        );
        expect(totalBalance).to.equal(oldDaiPoolBalance);

        totalBalance = (await usdcToken.balanceOf(lpAccount.address)).add(
          newUsdcPoolBalance
        );
        expect(totalBalance).to.equal(oldUsdcPoolBalance);

        totalBalance = (await usdtToken.balanceOf(lpAccount.address)).add(
          newTetherPoolBalance
        );
        expect(totalBalance).to.equal(oldTetherPoolBalance);
      });
    });

    describe("Top-up pools", () => {
      let snapshotId;

      const deployedTokens = 15000;
      let depositTokens;

      let reservePercentage;
      let feePercentage;
      // convenient to use this than always changing the
      // percentage redeemed
      const redeemPercentage = BigNumber.from(1);

      before(async () => {
        const snapshot = await timeMachine.takeSnapshot();
        snapshotId = snapshot["result"];
      });

      after(async () => {
        await timeMachine.revertToSnapshot(snapshotId);
      });

      it("Seed LP Account with funds", async () => {
        for (const [id, pool, underlyer] of _.zip(ids, pools, underlyers)) {
          // FIXME: the test setup assumes each pool will have the same
          // fee and reserve percentages
          feePercentage = await pool.feePercentage();
          reservePercentage = await pool.reservePercentage();

          depositTokens = reservePercentage
            .add(100)
            .mul(deployedTokens)
            .div(100)
            .toString();

          const decimals = await underlyer.decimals();
          const depositAmount = tokenAmountToBigNumber(depositTokens, decimals);
          await underlyer.approve(pool.address, depositAmount);
          await pool.addLiquidity(depositAmount);

          await mApt.fundLpAccount([id]);

          const deployedAmount = tokenAmountToBigNumber(
            deployedTokens,
            decimals
          );
          expect(await underlyer.balanceOf(lpAccount.address)).to.equal(
            deployedAmount
          );

          await updateTvlAfterTransfer(pool, deployedAmount.mul(-1));
        }
      });

      it("Can redeem less than reserve amount after funding LP Account", async () => {
        const aptBalance = await usdcPool.balanceOf(deployer.address);
        const poolBalance = await usdcToken.balanceOf(usdcPool.address);
        const redeemAmount = aptBalance.mul(redeemPercentage).div(100);
        await expect(usdcPool.redeem(redeemAmount)).to.not.reverted;

        const newPoolBalance = await usdcToken.balanceOf(usdcPool.address);
        const expectedWithdrawalAmount = tokenAmountToBigNumber(
          depositTokens,
          6
        )
          .mul(redeemAmount)
          .div(aptBalance);
        const expectedWithdrawalAmountAfterFee = expectedWithdrawalAmount
          .mul(BigNumber.from(100).sub(feePercentage))
          .div(100);
        const poolBalanceDelta = poolBalance.sub(newPoolBalance);
        expect(poolBalanceDelta).to.equal(expectedWithdrawalAmountAfterFee);
      });

      it("Should top-up pool to reserve percentage", async () => {
        const transferAmount = await usdcPool.getReserveTopUpValue();

        await expect(mApt.withdrawFromLpAccount([usdcPoolId])).to.not.be
          .reverted;

        await updateTvlAfterTransfer(usdcPool, transferAmount);

        const lpAccountBalance = await usdcToken.balanceOf(lpAccount.address);
        const expectedBalance = lpAccountBalance
          .mul(reservePercentage)
          .div(100);

        const poolBalance = await usdcToken.balanceOf(usdcPool.address);
        expect(poolBalance).to.equal(expectedBalance);
      });

      it("Can't redeem more than available reserve", async () => {
        const aptBalance = await usdcPool.balanceOf(deployer.address);
        const unredeemableAptAmount = aptBalance
          .mul(reservePercentage.add(1))
          .div(100);
        await expect(usdcPool.redeem(unredeemableAptAmount)).to.be.reverted;
      });

      it("Can add liquidity and redeem after top-up", async () => {
        const decimals = await usdcToken.decimals();
        const depositAmount = tokenAmountToBigNumber("1500", decimals);

        const prevAptBalance = await usdcPool.balanceOf(deployer.address);

        await usdcToken.approve(usdcPool.address, depositAmount);
        await usdcPool.addLiquidity(depositAmount);

        const newAptBalance = await usdcPool.balanceOf(deployer.address);

        // In [1]: ((15000 * 1.05) * 0.99) / ((15000 * 1.05) * 0.99 + 1500)
        // Out[1]: 0.9122422114962703
        expect(prevAptBalance.mul(100).div(newAptBalance)).to.equal(91);

        const prevUnderlyerBalance = await usdcToken.balanceOf(
          deployer.address
        );

        // should be allowed to redeem this amount
        expect(redeemPercentage).to.be.lt(reservePercentage);
        const redeemableAptBalance = newAptBalance
          .mul(redeemPercentage)
          .div(100);
        const originalUsdcBalance = tokenAmountToBigNumber(
          depositTokens,
          decimals
        );
        const redeemedUsdcAmount = originalUsdcBalance
          .mul(redeemPercentage)
          .div(100);
        const redeemedUsdcAfterFee = redeemedUsdcAmount
          .mul(BigNumber.from(100).sub(reservePercentage))
          .div(100);
        const usdcBalanceAfterRedeem = originalUsdcBalance.sub(
          redeemedUsdcAfterFee
        );
        const expectedUnderlyerAmount = usdcBalanceAfterRedeem
          .add(depositAmount)
          .mul(redeemPercentage)
          .div(100);
        const expectedUnderlyerAmountAfterFee = expectedUnderlyerAmount
          .mul(95)
          .div(100);
        await expect(usdcPool.redeem(redeemableAptBalance)).to.not.be.reverted;

        const newUnderlyerBalance = await usdcToken.balanceOf(deployer.address);
        expect(newUnderlyerBalance.sub(prevUnderlyerBalance)).to.equal(
          expectedUnderlyerAmountAfterFee
        );
      });

      it("Increase in TVL should increase value of APT holdings", async () => {
        // increase TVL by 10 percent
        const newTvl = (await oracleAdapter.getTvl()).mul(110).div(100);
        await oracleAdapter.connect(emergencySafe).emergencySetTvl(newTvl, 50);

        const poolBalance = await usdcToken.balanceOf(usdcPool.address);
        const lpAccountBalance = await usdcToken.balanceOf(lpAccount.address);
        const lpAccountBalanceWithYield = lpAccountBalance.mul(110).div(100);

        const expectedUnderlyerAmount = poolBalance.add(
          lpAccountBalanceWithYield
        );

        const aptBalance = await usdcPool.balanceOf(deployer.address);
        expect(await usdcPool.totalSupply()).to.equal(aptBalance);
        const underlyerAmount = await usdcPool.getUnderlyerAmount(aptBalance);
        // allow a few wei deviation
        expect(underlyerAmount.sub(expectedUnderlyerAmount).abs()).to.be.lt(3);
      });

      it("Top-up again after TVL increase", async () => {
        const lpAccountBalance = await usdcToken.balanceOf(lpAccount.address);

        const transferAmount = await usdcPool.getReserveTopUpValue();
        // Because of the amount of liquidity we added since the last top-up,
        // this is now negative.
        expect(transferAmount).to.be.lt(0);
        await expect(mApt.fundLpAccount([usdcPoolId])).to.not.be.reverted;

        await updateTvlAfterTransfer(usdcPool, transferAmount);

        // need to adjust also by the 10% yield
        const lpAccountBalanceWithYield = lpAccountBalance.mul(110).div(100);
        const expectedPoolBalance = lpAccountBalanceWithYield
          .add(transferAmount.mul(-1))
          .mul(reservePercentage)
          .div(100);

        const poolBalance = await usdcToken.balanceOf(usdcPool.address);
        // allow a few wei deviation
        expect(poolBalance.sub(expectedPoolBalance).abs()).to.be.lt(3);
      });

      it("Revert when erroneous TVL is humongous", async () => {
        const tvl = (await oracleAdapter.getTvl()).mul(2000);
        await oracleAdapter.connect(emergencySafe).emergencySetTvl(tvl, 50);

        await expect(
          mApt.withdrawFromLpAccount([usdcPoolId])
        ).to.be.revertedWith("ERC20: transfer amount exceeds balance");
      });
    });
  });
});<|MERGE_RESOLUTION|>--- conflicted
+++ resolved
@@ -385,21 +385,6 @@
       await timeMachine.revertToSnapshot(subSuiteSnapshotId);
     });
 
-<<<<<<< HEAD
-  describe("_fundLpAccount", () => {
-    it("Revert on missing LP Safe address", async () => {
-      await addressRegistry.deleteAddress(bytes32("lpAccount"));
-      await expect(mApt.testFundLpAccount([], [])).to.be.revertedWith(
-        "Missing address"
-      );
-    });
-
-    it("Skip on zero amount", async () => {
-      const mAptSupply = await mApt.totalSupply();
-      const poolBalance = await usdcToken.balanceOf(usdcPool.address);
-
-      await mApt.testFundLpAccount([usdcPool.address], [0]);
-=======
     describe("fundLpAccount", () => {
       it("Unpermissioned cannot call", async () => {
         await expect(
@@ -476,7 +461,6 @@
   describe("Balances and minting", () => {
     let subSuiteSnapshotId;
     let testSnapshotId;
->>>>>>> a1744329
 
     beforeEach(async () => {
       const snapshot = await timeMachine.takeSnapshot();

const hre = require("hardhat");
const { expect } = require("chai");
const { ethers, waffle, artifacts } = hre;
const { BigNumber } = ethers;
const { deployMockContract } = waffle;
const timeMachine = require("ganache-time-traveler");
const {
  console,
  tokenAmountToBigNumber,
  acquireToken,
  FAKE_ADDRESS,
  bytes32,
} = require("../utils/helpers");
const { WHALE_POOLS } = require("../utils/constants");

const CRV_ADDRESS = "0xD533a949740bb3306d119CC777fa900bA034cd52";
const CVX_ADDRESS = "0x4e3FBD56CD56c3e72c1403e103b45Db9da5B9D2B";

const pinnedBlock = 15085764;
const defaultPinnedBlock = hre.config.networks.hardhat.forking.blockNumber;
const forkingUrl = hre.config.networks.hardhat.forking.url;

/* ************************ */
/* set DEBUG log level here */
/* ************************ */
console.debugging = false;
/* ************************ */

describe("Convex MetaPool Zaps - LP Account integration", () => {
  /* signers */
  let deployer;
  let emergencySafe;
  let adminSafe;
  let lpSafe;
  let treasurySafe;

  /* deployed contracts */
  let lpAccount;
  let tvlManager;
  let erc20Allocation;

  /* mocks */
  let addressRegistry;

  // use EVM snapshots for test isolation
  let snapshotId;

  const ConvexMetaPoolZaps = [
    {
      contractName: "ConvexAlusdZap",
      swapAddress: "0x43b4FdFD4Ff969587185cDB6f0BD875c5Fc83f8c",
      swapInterface: "IMetaPool",
      lpTokenAddress: "0x43b4FdFD4Ff969587185cDB6f0BD875c5Fc83f8c",
      gaugeAddress: "0x02E2151D4F351881017ABdF2DD2b51150841d5B3",
      gaugeInterface: "IBaseRewardPool",
      numberOfCoins: 4,
      whaleAddress: WHALE_POOLS["ALUSD"],
      // Percent slippage when depositing, used when testing allocation
      slippage: 5,
      // rewards shut off
      // rewardToken: "0xdBdb4d16EdA451D0503b854CF79D55697F90c8DF",
    },
    {
      contractName: "ConvexFraxZap",
      swapAddress: "0xd632f22692FaC7611d2AA1C0D552930D43CAEd3B",
      swapInterface: "IMetaPool",
      lpTokenAddress: "0xd632f22692FaC7611d2AA1C0D552930D43CAEd3B",
      gaugeAddress: "0xB900EF131301B307dB5eFcbed9DBb50A3e209B2e",
      gaugeInterface: "IBaseRewardPool",
      numberOfCoins: 4,
      whaleAddress: WHALE_POOLS["FRAX"],
      // rewards shut off?
      // rewardToken: "0x3432B6A60D23Ca0dFCa7761B7ab56459D9C964D0",
    },
    // Slippage is to high for the zap to be able to unwind
    // {
    //   contractName: "ConvexLusdZap",
    //   swapAddress: "0xEd279fDD11cA84bEef15AF5D39BB4d4bEE23F0cA",
    //   swapInterface: "IMetaPool",
    //   lpTokenAddress: "0xEd279fDD11cA84bEef15AF5D39BB4d4bEE23F0cA",
    //   gaugeAddress: "0x2ad92A7aE036a038ff02B96c88de868ddf3f8190",
    //   gaugeInterface: "IBaseRewardPool",
    //   numberOfCoins: 4,
    //   whaleAddress: WHALE_POOLS["LUSD"],
    //   // Percent slippage when depositing, used when testing allocation
    //   slippage: 5,
    // },
    {
      contractName: "ConvexMimZapV2",
      swapAddress: "0x5a6A4D54456819380173272A5E8E9B9904BdF41B",
      swapInterface: "IMetaPool",
      lpTokenAddress: "0x5a6A4D54456819380173272A5E8E9B9904BdF41B",
      gaugeAddress: "0xFd5AbF66b003881b88567EB9Ed9c651F14Dc4771",
      gaugeInterface: "IBaseRewardPool",
      numberOfCoins: 4,
      whaleAddress: WHALE_POOLS["MIM"],
<<<<<<< HEAD
      // rewards shut off
      // rewardToken: "0x090185f2135308BaD17527004364eBcC2D37e5F6",
=======
      rewardToken: "0x090185f2135308BaD17527004364eBcC2D37e5F6",
      primaryWithdrawBlocked: true,
>>>>>>> 69011a19
    },
    {
      contractName: "ConvexMusdZap",
      swapAddress: "0x8474DdbE98F5aA3179B3B3F5942D724aFcdec9f6",
      swapInterface: "IMetaPool",
      lpTokenAddress: "0x1AEf73d49Dedc4b1778d0706583995958Dc862e6",
      gaugeAddress: "0xDBFa6187C79f4fE4Cda20609E75760C5AaE88e52",
      gaugeInterface: "IBaseRewardPool",
      numberOfCoins: 4,
      whaleAddress: WHALE_POOLS["MUSD"],
    },
    // OUSD rewards were not streaming during the pinned block
    // {
    //   contractName: "ConvexOusdZap",
    //   swapAddress: "0x87650D7bbfC3A9F10587d7778206671719d9910D",
    //   swapInterface: "IMetaPool",
    //   lpTokenAddress: "0x87650D7bbfC3A9F10587d7778206671719d9910D",
    //   gaugeAddress: "0x7D536a737C13561e0D2Decf1152a653B4e615158",
    //   gaugeInterface: "IBaseRewardPool",
    //   numberOfCoins: 4,
    //   whaleAddress: WHALE_POOLS["OUSD"],
    //   // rewards shut off
    //   // rewardToken: "0x8207c1FfC5B6804F6024322CcF34F29c3541Ae26",
    // },
    // UST-wormhole reward period ends before the pinned block
    //{
    //  contractName: "ConvexUstWormholeZapV2",
    //  swapAddress: "0xCEAF7747579696A2F0bb206a14210e3c9e6fB269",
    //  swapInterface: "IMetaPool",
    //  lpTokenAddress: "0xCEAF7747579696A2F0bb206a14210e3c9e6fB269",
    //  gaugeAddress: "0x7e2b9B5244bcFa5108A76D5E7b507CFD5581AD4A",
    //  gaugeInterface: "IBaseRewardPool",
    //  numberOfCoins: 4,
    //  whaleAddress: WHALE_POOLS["UST-Wormhole"],
    //  primaryWithdrawBlocked: true,
    //},
    // UST pool reward period ends right before our pinned block
    // {
    //   contractName: "ConvexUstZap",
    //   swapAddress: "0x890f4e345B1dAED0367A877a1612f86A1f86985f",
    //   swapInterface: "IMetaPool",
    //   lpTokenAddress: "0x94e131324b6054c0D789b190b2dAC504e4361b53",
    //   gaugeAddress: "0xd4Be1911F8a0df178d6e7fF5cE39919c273E2B7B",
    //   gaugeInterface: "IBaseRewardPool",
    //   numberOfCoins: 4,
    //   whaleAddress: WHALE_POOLS["UST"],
    // },
    {
      contractName: "ConvexDolaZap",
      swapAddress: "0xAA5A67c256e27A5d80712c51971408db3370927D",
      swapInterface: "IMetaPool",
      lpTokenAddress: "0xAA5A67c256e27A5d80712c51971408db3370927D",
      gaugeAddress: "0x835f69e58087E5B6bffEf182fe2bf959Fe253c3c",
      gaugeInterface: "IBaseRewardPool",
      numberOfCoins: 4,
      whaleAddress: WHALE_POOLS["DOLA"],
      primaryWithdrawBlocked: true,
    },
  ];

  async function getTotalNormalizedBalance(allocationIds) {
    let totalNormalizedBalance = BigNumber.from(0);
    for (const id of allocationIds) {
      const balance = await tvlManager.balanceOf(id);
      const decimals = await tvlManager.decimalsOf(id);
      // normalize each balance to 18 decimals
      const normalizedBalance = balance
        .mul(BigNumber.from(10).pow(18))
        .div(BigNumber.from(10).pow(decimals));
      totalNormalizedBalance = totalNormalizedBalance.add(normalizedBalance);
    }
    return totalNormalizedBalance;
  }

  async function numAllocationIds(zap) {
    const numErc20s = (await zap.erc20Allocations()).length;
    const allocationNames = await zap.assetAllocations();
    let totalNumIds = numErc20s;
    for (const name of allocationNames) {
      const allocationAddress = await tvlManager.getAssetAllocation(name);
      const allocation = await ethers.getContractAt(
        "ImmutableAssetAllocation",
        allocationAddress
      );
      const numTokens = (await allocation.tokens()).length;
      totalNumIds += numTokens;
    }
    return totalNumIds;
  }

  beforeEach(async () => {
    let snapshot = await timeMachine.takeSnapshot();
    snapshotId = snapshot["result"];
  });

  afterEach(async () => {
    await timeMachine.revertToSnapshot(snapshotId);
  });

  before("Use pinned block for new zaps", async () => {
    await hre.network.provider.send("hardhat_reset", [
      {
        forking: {
          jsonRpcUrl: forkingUrl,
          blockNumber: pinnedBlock,
        },
      },
    ]);
  });

  after("Reset pinned block", async () => {
    await hre.network.provider.send("hardhat_reset", [
      {
        forking: {
          jsonRpcUrl: forkingUrl,
          blockNumber: defaultPinnedBlock,
        },
      },
    ]);
  });

  before("Setup mock address registry", async () => {
    [deployer, lpSafe, emergencySafe, adminSafe, treasurySafe] =
      await ethers.getSigners();

    addressRegistry = await deployMockContract(
      deployer,
      artifacts.readArtifactSync("IAddressRegistryV2").abi
    );

    // These registered addresses are setup for roles in the
    // constructor for LpAccount
    await addressRegistry.mock.lpSafeAddress.returns(lpSafe.address);
    await addressRegistry.mock.adminSafeAddress.returns(adminSafe.address);
    await addressRegistry.mock.emergencySafeAddress.returns(
      emergencySafe.address
    );
    // mAPT is never used, but we need to return something as a role
    // is setup for it in the Erc20Allocation constructor
    await addressRegistry.mock.mAptAddress.returns(FAKE_ADDRESS);
    // claiming requires Treasury Safe address to send fees to
    await addressRegistry.mock.getAddress
      .withArgs(bytes32("treasurySafe"))
      .returns(treasurySafe.address);
  });

  before("Deploy LP Account", async () => {
    const ProxyAdmin = await ethers.getContractFactory("ProxyAdmin");
    const proxyAdmin = await ProxyAdmin.deploy();

    const LpAccount = await ethers.getContractFactory("LpAccount");
    const logic = await LpAccount.deploy();

    const initData = LpAccount.interface.encodeFunctionData(
      "initialize(address)",
      [addressRegistry.address]
    );

    const TransparentUpgradeableProxy = await ethers.getContractFactory(
      "TransparentUpgradeableProxy"
    );
    const proxy = await TransparentUpgradeableProxy.deploy(
      logic.address,
      proxyAdmin.address,
      initData
    );

    const LpAccountV2 = await ethers.getContractFactory("LpAccountV2");
    const logicV2 = await LpAccountV2.deploy();
    const initV2Data = LpAccountV2.interface.encodeFunctionData(
      "initializeUpgrade()",
      []
    );
    await proxyAdmin.upgradeAndCall(proxy.address, logicV2.address, initV2Data);

    lpAccount = await LpAccountV2.attach(proxy.address);

    await addressRegistry.mock.lpAccountAddress.returns(lpAccount.address);
  });

  before("Prepare TVL Manager and ERC20 Allocation", async () => {
    // deploy and register TVL Manager
    const TvlManager = await ethers.getContractFactory("TvlManager", adminSafe);
    tvlManager = await TvlManager.deploy(addressRegistry.address);

    await addressRegistry.mock.getAddress
      .withArgs(bytes32("tvlManager"))
      .returns(tvlManager.address);

    // Oracle Adapter is locked after adding/removing allocations
    const oracleAdapter = await deployMockContract(
      deployer,
      artifacts.readArtifactSync("OracleAdapter").abi
    );
    await oracleAdapter.mock.lock.returns();
    await oracleAdapter.mock.lockFor.returns();
    await addressRegistry.mock.oracleAdapterAddress.returns(
      oracleAdapter.address
    );

    // deploy and register ERC20 allocation
    const Erc20Allocation = await ethers.getContractFactory("Erc20Allocation");
    erc20Allocation = await Erc20Allocation.deploy(addressRegistry.address);

    await tvlManager.registerAssetAllocation(erc20Allocation.address);
  });

  ConvexMetaPoolZaps.forEach((curveConstants) => {
    const {
      contractName,
      swapAddress,
      swapInterface,
      lpTokenAddress,
      gaugeAddress,
      gaugeInterface,
      numberOfCoins,
      rewardToken,
      primaryWithdrawBlocked,
      slippage,
    } = curveConstants;
    let { whaleAddress } = curveConstants; // might need to reset later

    describe(contractName, () => {
      let zap;
      let metaPool;
      let lpToken;
      let gauge;
      let basePool;

      let curve3poolAllocation;

      let underlyerToken;
      const underlyerIndices = Array.from(Array(numberOfCoins).keys());

      let subSuiteSnapshotId;

      before(async () => {
        let snapshot = await timeMachine.takeSnapshot();
        subSuiteSnapshotId = snapshot["result"];
      });

      after(async () => {
        await timeMachine.revertToSnapshot(subSuiteSnapshotId);
      });

      before("Deploy Zap", async () => {
        const zapFactory = await ethers.getContractFactory(
          contractName,
          adminSafe
        );
        zap = await zapFactory.deploy();
      });

      before("Register zap with LP Account", async () => {
        await lpAccount.connect(adminSafe).registerZap(zap.address);
      });

      before("Attach to Mainnet contracts", async () => {
        metaPool = await ethers.getContractAt(
          swapInterface,
          swapAddress,
          adminSafe
        );
        lpToken = await ethers.getContractAt(
          "IDetailedERC20",
          lpTokenAddress,
          adminSafe
        );
        gauge = await ethers.getContractAt(
          gaugeInterface,
          gaugeAddress,
          adminSafe
        );

        // 3pool
        basePool = await ethers.getContractAt(
          "IStableSwap",
          "0xbEbc44782C7dB0a1A60Cb6fe97d0b483032FF1C7"
        );
      });

      before("Deploy 3pool allocation", async () => {
        const Curve3poolAllocation = await ethers.getContractFactory(
          "Curve3poolAllocation"
        );
        curve3poolAllocation = await Curve3poolAllocation.deploy();
      });

      before("Register allocations with TVL Manager", async () => {
        const allocationNames = await zap.assetAllocations();
        for (let name of allocationNames) {
          name = name
            .split("-")
            .map((word) => word.charAt(0).toUpperCase() + word.slice(1))
            .join("");
          if (name === "Aave") {
            name = "AaveStableCoin";
          }
          const allocationContractName = name + "Allocation";
          const allocationFactory = await ethers.getContractFactory(
            allocationContractName
          );
          let allocation;
          // Convex metapool allocations have zero constructor args.
          // Curve metapool allocations can have one or zero constructor
          // args, depending on the version of the metapool base allocation.
          if (allocationFactory.interface.deploy.inputs.length != 0) {
            allocation = await allocationFactory.deploy(
              curve3poolAllocation.address
            );
          } else {
            allocation = await allocationFactory.deploy();
          }
          await tvlManager
            .connect(adminSafe)
            .registerAssetAllocation(allocation.address);
        }
      });

      before("Register tokens with ERC20 Allocation", async () => {
        const erc20s = await zap.erc20Allocations();
        for (const token of erc20s) {
          await erc20Allocation
            .connect(adminSafe)
            ["registerErc20Token(address)"](token);
        }
      });

      underlyerIndices.forEach((underlyerIndex) => {
        const startingTokens = 100000;

        describe(`Underlyer index: ${underlyerIndex}`, () => {
          beforeEach("Fund LP Account with Pool Underlyer", async () => {
            let underlyerAddress;
            if (underlyerIndex == 0) {
              underlyerAddress = await metaPool.coins(underlyerIndex);
            } else {
              underlyerAddress = await basePool.coins(underlyerIndex - 1);
              whaleAddress = basePool.address;
            }

            underlyerToken = await ethers.getContractAt(
              "IDetailedERC20",
              underlyerAddress
            );
            const amount = tokenAmountToBigNumber(
              100000,
              await underlyerToken.decimals()
            );

            await acquireToken(
              whaleAddress,
              lpAccount.address,
              underlyerToken,
              amount,
              deployer
            );
          });

          if (primaryWithdrawBlocked && underlyerIndex == 0) {
            it("Unwind into primary coin blocked", async () => {
              const amounts = new Array(numberOfCoins).fill("0");
              const underlyerAmount = tokenAmountToBigNumber(
                1000,
                await underlyerToken.decimals()
              );
              amounts[underlyerIndex] = underlyerAmount;

              const name = await zap.NAME();
              await lpAccount.connect(lpSafe).deployStrategy(name, amounts);

              const prevUnderlyerBalance = await underlyerToken.balanceOf(
                lpAccount.address
              );
              expect(prevUnderlyerBalance).gt(0);
              const prevLpBalance = await lpToken.balanceOf(lpAccount.address);
              expect(prevLpBalance).to.equal(0);
              const prevGaugeLpBalance = await gauge.balanceOf(
                lpAccount.address
              );
              expect(prevGaugeLpBalance).gt(0);

              await expect(
                lpAccount
                  .connect(lpSafe)
                  .unwindStrategy(name, prevGaugeLpBalance, underlyerIndex)
              ).to.be.revertedWith("CANT_WITHDRAW_PRIMARY");
            });
          } else {
            it("Deploy and unwind", async () => {
              const amounts = new Array(numberOfCoins).fill("0");
              const underlyerAmount = tokenAmountToBigNumber(
                1000,
                await underlyerToken.decimals()
              );
              amounts[underlyerIndex] = underlyerAmount;

              const name = await zap.NAME();
              await lpAccount.connect(lpSafe).deployStrategy(name, amounts);

              const prevUnderlyerBalance = await underlyerToken.balanceOf(
                lpAccount.address
              );
              expect(prevUnderlyerBalance).gt(0);
              const prevLpBalance = await lpToken.balanceOf(lpAccount.address);
              expect(prevLpBalance).to.equal(0);
              const prevGaugeLpBalance = await gauge.balanceOf(
                lpAccount.address
              );
              expect(prevGaugeLpBalance).gt(0);

              await lpAccount
                .connect(lpSafe)
                .unwindStrategy(name, prevGaugeLpBalance, underlyerIndex);

              const afterUnderlyerBalance = await underlyerToken.balanceOf(
                lpAccount.address
              );
              expect(afterUnderlyerBalance).gt(prevUnderlyerBalance);
              const afterLpBalance = await lpToken.balanceOf(lpAccount.address);
              expect(afterLpBalance).to.equal(0);
              const afterGaugeLpBalance = await gauge.balanceOf(
                lpAccount.address
              );
              expect(afterGaugeLpBalance).to.equal(0);
            });

            it("Claim", async () => {
              const crv = await ethers.getContractAt(
                "IDetailedERC20",
                CRV_ADDRESS
              );
              const cvx = await ethers.getContractAt(
                "IDetailedERC20",
                CVX_ADDRESS
              );
              const erc20s = await zap.erc20Allocations();

              // may remove CRV from erc20 allocations in the future, like with
              // other reward tokens, to avoid impacting TVL with slippage
              expect(erc20s).to.include(ethers.utils.getAddress(crv.address));

              expect(await crv.balanceOf(lpAccount.address)).to.equal(0);
              expect(await crv.balanceOf(treasurySafe.address)).to.equal(0);

              expect(await cvx.balanceOf(lpAccount.address)).to.equal(0);
              expect(await cvx.balanceOf(treasurySafe.address)).to.equal(0);

              if (typeof rewardToken !== "undefined") {
                const token = await ethers.getContractAt(
                  "IDetailedERC20",
                  rewardToken
                );
                expect(await token.balanceOf(lpAccount.address)).to.equal(0);
              }

              const amounts = new Array(numberOfCoins).fill("0");
              const underlyerAmount = tokenAmountToBigNumber(
                100000,
                await underlyerToken.decimals()
              );
              amounts[underlyerIndex] = underlyerAmount;

              const name = await zap.NAME();
              await lpAccount.connect(lpSafe).deployStrategy(name, amounts);

              console.debug("periodFinish: %s", await gauge.periodFinish());
              console.debug(
                "Deploy strategy time: %s",
                (await ethers.provider.getBlock()).timestamp
              );

              // allows rewards to accumulate:
              // CRV rewards accumulate within a block, but other rewards, like
              // staked Aave, require longer
              if (erc20s.length > 1) {
                const oneDayInSeconds = 60 * 60 * 24;
                await hre.network.provider.send("evm_increaseTime", [
                  oneDayInSeconds,
                ]);
                await hre.network.provider.send("evm_mine");
              }

              // setup reward tokens for fees
              await lpAccount
                .connect(adminSafe)
                .registerMultipleRewardFees(
                  [crv.address, cvx.address],
                  [1500, 1500]
                );

              await lpAccount.connect(lpSafe).claim([name]);

              expect(await crv.balanceOf(lpAccount.address)).to.be.gt(0);
              expect(await cvx.balanceOf(lpAccount.address)).to.be.gt(0);
              if (typeof rewardToken !== "undefined") {
                const token = await ethers.getContractAt(
                  "IDetailedERC20",
                  rewardToken
                );
                expect(await token.balanceOf(lpAccount.address)).to.be.gt(0);
              }

              // check fees taken out
              expect(await crv.balanceOf(treasurySafe.address)).to.be.gt(0);
              expect(await cvx.balanceOf(treasurySafe.address)).to.be.gt(0);
            });

            it("Allocation picks up deployed balances", async () => {
              const allocationIds = await tvlManager.getAssetAllocationIds();
              const expectedNumIds = await numAllocationIds(zap);
              expect(allocationIds.length).to.equal(expectedNumIds);

              const totalNormalizedBalance = await getTotalNormalizedBalance(
                allocationIds
              );

              const amounts = new Array(numberOfCoins).fill("0");
              const decimals = await underlyerToken.decimals();
              // deposit 1% of the starting amount
              const underlyerAmount = tokenAmountToBigNumber(
                startingTokens * 0.01,
                decimals
              );
              amounts[underlyerIndex] = underlyerAmount;

              const name = await zap.NAME();
              await lpAccount.connect(lpSafe).deployStrategy(name, amounts);

              // allow some deviation from diverging stablecoin rates
              const normalizedUnderlyerAmount = underlyerAmount
                .mul(BigNumber.from(10).pow(18))
                .div(BigNumber.from(10).pow(decimals));

              let deviation = normalizedUnderlyerAmount.div(100);
              if (typeof slippage !== "undefined") {
                deviation = deviation.mul(slippage);
              }

              let newTotalNormalizedAmount = await getTotalNormalizedBalance(
                allocationIds
              );
              expect(
                newTotalNormalizedAmount.sub(totalNormalizedBalance).abs()
              ).to.be.lt(deviation);

              const gaugeLpBalance = await gauge.balanceOf(lpAccount.address);
              await lpAccount
                .connect(lpSafe)
                .unwindStrategy(name, gaugeLpBalance, underlyerIndex);

              newTotalNormalizedAmount = await getTotalNormalizedBalance(
                allocationIds
              );
              expect(
                newTotalNormalizedAmount.sub(totalNormalizedBalance).abs()
              ).to.be.lt(deviation);
            });
          }
        });
      });
    });
  });
});<|MERGE_RESOLUTION|>--- conflicted
+++ resolved
@@ -94,13 +94,9 @@
       gaugeInterface: "IBaseRewardPool",
       numberOfCoins: 4,
       whaleAddress: WHALE_POOLS["MIM"],
-<<<<<<< HEAD
       // rewards shut off
       // rewardToken: "0x090185f2135308BaD17527004364eBcC2D37e5F6",
-=======
-      rewardToken: "0x090185f2135308BaD17527004364eBcC2D37e5F6",
       primaryWithdrawBlocked: true,
->>>>>>> 69011a19
     },
     {
       contractName: "ConvexMusdZap",

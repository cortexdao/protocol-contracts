// SPDX-License-Identifier: BUSDL-1.1
pragma solidity 0.6.11;
pragma experimental ABIEncoderV2;

import {IERC20} from "@openzeppelin/contracts/token/ERC20/IERC20.sol";
import {IAssetAllocation} from "contracts/common/Imports.sol";
import {
    IStableSwap,
    ILiquidityGauge
} from "contracts/protocols/curve/common/interfaces/Imports.sol";
import {CurveAaveConstants} from "./Constants.sol";
import {CurveGaugeZapBase} from "contracts/protocols/curve/common/Imports.sol";

contract AavePoolZap is CurveGaugeZapBase, CurveAaveConstants {
    constructor()
        public
        CurveGaugeZapBase(
            STABLE_SWAP_ADDRESS,
            LP_TOKEN_ADDRESS,
            LIQUIDITY_GAUGE_ADDRESS,
            10000,
            100,
            3
        ) // solhint-disable-next-line no-empty-blocks
    {}

<<<<<<< HEAD
    function assetAllocations()
        public
        view
        override
        returns (IAssetAllocation[] memory)
    {
        IAssetAllocation[] memory allocations = new IAssetAllocation[](1);
        // Set to the Aave asset allocation address
        allocations[0] = IAssetAllocation(address(0));
        return allocations;
=======
    function assetAllocations() public view override returns (string[] memory) {
        string[] memory allocationNames = new string[](1);
        allocationNames[0] = NAME;
        return allocationNames;
>>>>>>> d867ee80
    }

    function erc20Allocations() public view override returns (IERC20[] memory) {
        IERC20[] memory allocations = _createErc20AllocationArray(0);
        return allocations;
    }

    function _getVirtualPrice() internal view override returns (uint256) {
        return IStableSwap(SWAP_ADDRESS).get_virtual_price();
    }

    function _getCoinAtIndex(uint256 i)
        internal
        view
        override
        returns (address)
    {
        return IStableSwap(SWAP_ADDRESS).coins(i);
    }

    function _addLiquidity(uint256[] calldata amounts, uint256 minAmount)
        internal
        override
    {
        IStableSwap(SWAP_ADDRESS).add_liquidity(
            [amounts[0], amounts[1], amounts[2]],
            minAmount
        );
    }

    function _removeLiquidity(uint256 lpBalance, uint8 index)
        internal
        override
    {
        require(index < 3, "INVALID_INDEX");
        IStableSwap(SWAP_ADDRESS).remove_liquidity_one_coin(
            lpBalance,
            index,
            0
        );
    }

    /**
     * @dev claim protocol-specific rewards; stkAAVE in this case.
     *      CRV rewards are always claimed through the minter, in
     *      the `CurveBasePoolGauge` implementation.
     */
    function _claimRewards() internal override {
        ILiquidityGauge liquidityGauge = ILiquidityGauge(GAUGE_ADDRESS);
        liquidityGauge.claim_rewards();
    }
}<|MERGE_RESOLUTION|>--- conflicted
+++ resolved
@@ -24,23 +24,10 @@
         ) // solhint-disable-next-line no-empty-blocks
     {}
 
-<<<<<<< HEAD
-    function assetAllocations()
-        public
-        view
-        override
-        returns (IAssetAllocation[] memory)
-    {
-        IAssetAllocation[] memory allocations = new IAssetAllocation[](1);
-        // Set to the Aave asset allocation address
-        allocations[0] = IAssetAllocation(address(0));
-        return allocations;
-=======
     function assetAllocations() public view override returns (string[] memory) {
         string[] memory allocationNames = new string[](1);
         allocationNames[0] = NAME;
         return allocationNames;
->>>>>>> d867ee80
     }
 
     function erc20Allocations() public view override returns (IERC20[] memory) {

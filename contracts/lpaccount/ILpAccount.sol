// SPDX-License-Identifier: BUSDL-1.1
pragma solidity 0.6.11;

/**
 * @notice For contracts that provide liquidity to external protocols
 */
interface ILpAccount {
<<<<<<< HEAD
    /**
     * @notice Deploy liquidity with a registered `IZap`
     * @dev The order of token amounts should match `IZap.sortedSymbols`
     * @param name The name of the `IZap`
     * @param amounts The token amounts to deploy
     */
    function deployStrategy(string calldata name, uint256[] calldata amounts)
        external;
=======
    // delegatecall to IZap.deployLiquidity
    function deployStrategy(
        string calldata name,
        uint256[] calldata amounts,
        uint256 lockPeriod
    ) external;
>>>>>>> 9370531c

    /**
     * @notice Unwind liquidity with a registered `IZap`
     * @dev The index should match the order of `IZap.sortedSymbols`
     * @param name The name of the `IZap`
     * @param amount The amount of the token to unwind
     * @param index The index of the token to unwind
     */
    function unwindStrategy(
        string calldata name,
        uint256 amount,
        uint8 index,
        uint256 lockPeriod
    ) external;

    /**
     * @notice Return liquidity to a pool
     * @notice Typically used to refill a liquidity pool's reserve
     * @dev This should only be callable by the `MetaPoolToken`
     * @param pool The `IReservePool` to transfer to
     * @param amount The amount of the pool's underlyer token to transer
     */
    function transferToPool(address pool, uint256 amount) external;

    /**
     * @notice Swap tokens with a registered `ISwap`
     * @notice Used to compound reward tokens
     * @notice Used to rebalance underlyer tokens
     * @param name The name of the `IZap`
     * @param amount The amount of tokens to swap
     * @param minAmount The minimum amount of tokens to receive from the swap
     */
    function swap(
        string calldata name,
        uint256 amount,
        uint256 minAmount,
        uint256 lockPeriod
    ) external;

<<<<<<< HEAD
    /**
     * @notice Claim reward tokens with a registered `IZap`
     * @param name The name of the `IZap`
     */
    function claim(string calldata name) external;
=======
    function claim(string calldata name, uint256 lockPeriod) external;
>>>>>>> 9370531c
}<|MERGE_RESOLUTION|>--- conflicted
+++ resolved
@@ -5,23 +5,18 @@
  * @notice For contracts that provide liquidity to external protocols
  */
 interface ILpAccount {
-<<<<<<< HEAD
     /**
      * @notice Deploy liquidity with a registered `IZap`
      * @dev The order of token amounts should match `IZap.sortedSymbols`
      * @param name The name of the `IZap`
      * @param amounts The token amounts to deploy
+     * @param lockPeriod The number of blocks to lock the oracle for
      */
-    function deployStrategy(string calldata name, uint256[] calldata amounts)
-        external;
-=======
-    // delegatecall to IZap.deployLiquidity
     function deployStrategy(
         string calldata name,
         uint256[] calldata amounts,
         uint256 lockPeriod
     ) external;
->>>>>>> 9370531c
 
     /**
      * @notice Unwind liquidity with a registered `IZap`
@@ -29,6 +24,7 @@
      * @param name The name of the `IZap`
      * @param amount The amount of the token to unwind
      * @param index The index of the token to unwind
+     * @param lockPeriod The number of blocks to lock the oracle for
      */
     function unwindStrategy(
         string calldata name,
@@ -61,13 +57,10 @@
         uint256 lockPeriod
     ) external;
 
-<<<<<<< HEAD
     /**
      * @notice Claim reward tokens with a registered `IZap`
      * @param name The name of the `IZap`
+     * @param lockPeriod The number of blocks to lock the oracle for
      */
-    function claim(string calldata name) external;
-=======
     function claim(string calldata name, uint256 lockPeriod) external;
->>>>>>> 9370531c
 }
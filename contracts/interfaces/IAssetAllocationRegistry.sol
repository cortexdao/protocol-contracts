--- conflicted
+++ resolved
@@ -4,11 +4,7 @@
 
 /**
  * @title Interface for addition and removal of asset allocations
-<<<<<<< HEAD
-          for Account deployments
-=======
           for account deployments
->>>>>>> bf687740
  * @author APY.Finance
  * @notice These functions enable external systems to pull necessary info
  *         to compute the TVL of the APY.Finance system.
